package com.memgres.storage;

import com.memgres.types.Column;
import com.memgres.types.Row;
import org.slf4j.Logger;
import org.slf4j.LoggerFactory;

import java.util.*;
import java.util.concurrent.ConcurrentHashMap;
import java.util.concurrent.ConcurrentMap;
import java.util.concurrent.atomic.AtomicLong;
import java.util.concurrent.locks.ReadWriteLock;
import java.util.concurrent.locks.ReentrantReadWriteLock;

/**
 * Represents a database table with columns, rows, and indexes.
 * Provides thread-safe operations for data manipulation.
 */
public class Table {
    private static final Logger logger = LoggerFactory.getLogger(Table.class);
    
    private final String name;
    private final List<Column> columns;
    private final Map<String, Column> columnMap;
    private final List<Row> rows;
    private final ConcurrentMap<String, Index> indexes;
    private final ReadWriteLock tableLock;
    private final AtomicLong rowIdGenerator;
    
    public Table(String name, List<Column> columns) {
        if (name == null || name.trim().isEmpty()) {
            throw new IllegalArgumentException("Table name cannot be null or empty");
        }
        if (columns == null || columns.isEmpty()) {
            throw new IllegalArgumentException("Table must have at least one column");
        }
        
        this.name = name.toLowerCase();
        this.columns = new ArrayList<>(columns);
        this.columnMap = new HashMap<>();
        this.rows = new ArrayList<>();
        this.indexes = new ConcurrentHashMap<>();
        this.tableLock = new ReentrantReadWriteLock();
        this.rowIdGenerator = new AtomicLong(0);
        
        // Build column map for fast lookup
        for (Column column : columns) {
            columnMap.put(column.getName().toLowerCase(), column);
        }
        
        logger.debug("Created table: {} with {} columns", this.name, columns.size());
    }
    
    /**
     * Get the table name
     * @return the table name
     */
    public String getName() {
        return name;
    }
    
    /**
     * Get all columns in the table
     * @return unmodifiable list of columns
     */
    public List<Column> getColumns() {
        return Collections.unmodifiableList(columns);
    }
    
    /**
     * Get a column by name
     * @param columnName the column name
     * @return the column or null if not found
     */
    public Column getColumn(String columnName) {
        if (columnName == null || columnName.trim().isEmpty()) {
            return null;
        }
        return columnMap.get(columnName.toLowerCase());
    }
    
    /**
     * Check if a column exists
     * @param columnName the column name
     * @return true if the column exists
     */
    public boolean hasColumn(String columnName) {
        return getColumn(columnName) != null;
    }
    
    /**
     * Insert a new row into the table
     * @param rowData the data for the new row (values for each column)
     * @return the row ID of the inserted row
     */
    public long insertRow(Object[] rowData) {
        if (rowData == null) {
            throw new IllegalArgumentException("Row data cannot be null");
        }
        if (rowData.length != columns.size()) {
            throw new IllegalArgumentException("Row data length must match column count");
        }
        
        tableLock.writeLock().lock();
        try {
            long rowId = rowIdGenerator.incrementAndGet();
            Row row = new Row(rowId, rowData);
            
            // Validate data types
            validateRowData(row);
            
            rows.add(row);
            
            // Update indexes
            updateIndexesForInsert(row);
            
            logger.debug("Inserted row {} into table {}", rowId, name);
            return rowId;
        } finally {
            tableLock.writeLock().unlock();
        }
    }
    
    /**
     * Update a row in the table
     * @param rowId the ID of the row to update
     * @param newData the new data for the row
     * @return true if the row was updated, false if not found
     */
    public boolean updateRow(long rowId, Object[] newData) {
        if (newData == null) {
            throw new IllegalArgumentException("New data cannot be null");
        }
        if (newData.length != columns.size()) {
            throw new IllegalArgumentException("New data length must match column count");
        }
        
        tableLock.writeLock().lock();
        try {
            for (int i = 0; i < rows.size(); i++) {
                Row row = rows.get(i);
                if (row.getId() == rowId) {
                    Row oldRow = new Row(row.getId(), row.getData().clone());
                    Row newRow = new Row(rowId, newData);
                    
                    // Validate new data types
                    validateRowData(newRow);
                    
                    // Update the row
                    rows.set(i, newRow);
                    
                    // Update indexes
                    updateIndexesForUpdate(oldRow, newRow);
                    
                    logger.debug("Updated row {} in table {}", rowId, name);
                    return true;
                }
            }
            
            logger.warn("Row {} not found in table {}", rowId, name);
            return false;
        } finally {
            tableLock.writeLock().unlock();
        }
    }
    
    /**
     * Delete a row from the table
     * @param rowId the ID of the row to delete
     * @return true if the row was deleted, false if not found
     */
    public boolean deleteRow(long rowId) {
        tableLock.writeLock().lock();
        try {
            Iterator<Row> iterator = rows.iterator();
            while (iterator.hasNext()) {
                Row row = iterator.next();
                if (row.getId() == rowId) {
                    iterator.remove();
                    
                    // Update indexes
                    updateIndexesForDelete(row);
                    
                    logger.debug("Deleted row {} from table {}", rowId, name);
                    return true;
                }
            }
            
            logger.warn("Row {} not found in table {}", rowId, name);
            return false;
        } finally {
            tableLock.writeLock().unlock();
        }
    }
    
    /**
     * Get a row by ID
     * @param rowId the row ID
     * @return the row or null if not found
     */
    public Row getRow(long rowId) {
        tableLock.readLock().lock();
        try {
            for (Row row : rows) {
                if (row.getId() == rowId) {
                    return new Row(row.getId(), row.getData().clone()); // Return copy
                }
            }
            return null;
        } finally {
            tableLock.readLock().unlock();
        }
    }
    
    /**
     * Get all rows in the table
     * @return list of all rows (copies)
     */
    public List<Row> getAllRows() {
        tableLock.readLock().lock();
        try {
            List<Row> result = new ArrayList<>(rows.size());
            for (Row row : rows) {
                result.add(new Row(row.getId(), row.getData().clone()));
            }
            return result;
        } finally {
            tableLock.readLock().unlock();
        }
    }
    
    /**
     * Get the number of rows in the table
     * @return row count
     */
    public int getRowCount() {
        tableLock.readLock().lock();
        try {
            return rows.size();
        } finally {
            tableLock.readLock().unlock();
        }
    }
    
    /**
     * Create an index on a column
     * @param columnName the column to index
     * @param indexName the name of the index
     * @return true if index was created, false if it already exists
     */
    public boolean createIndex(String columnName, String indexName) {
        Column column = getColumn(columnName);
        if (column == null) {
            throw new IllegalArgumentException("Column does not exist: " + columnName);
        }
        
        tableLock.writeLock().lock();
        try {
            if (indexes.containsKey(indexName)) {
                return false;
            }
            
            Index index = new Index(indexName, column, this);
            indexes.put(indexName, index);
            
            logger.debug("Created index {} on column {} for table {}", indexName, columnName, name);
            return true;
        } finally {
            tableLock.writeLock().unlock();
        }
    }
    
    /**
     * Get an index by name
     * @param indexName the index name
     * @return the index or null if not found
     */
    public Index getIndex(String indexName) {
        return indexes.get(indexName);
    }
    
    /**
     * Create an index with multiple columns and H2-compatible options
     * @param indexName the name of the index (can be null for auto-generated name)
     * @param columnNames the columns to index
     * @param unique whether the index should enforce uniqueness
     * @param ifNotExists whether to skip creation if index already exists
     * @return true if index was created, false if it already exists and ifNotExists is true
     * @throws IllegalArgumentException if column doesn't exist or index already exists (and ifNotExists is false)
     */
    public boolean createIndex(String indexName, List<String> columnNames, boolean unique, boolean ifNotExists) {
        if (columnNames == null || columnNames.isEmpty()) {
            throw new IllegalArgumentException("Index must have at least one column");
        }
        
        // Validate all columns exist
        List<Column> indexColumns = new ArrayList<>();
        for (String columnName : columnNames) {
            Column column = getColumn(columnName);
            if (column == null) {
                throw new IllegalArgumentException("Column does not exist: " + columnName);
            }
            indexColumns.add(column);
        }
        
        // Generate index name if not provided
        if (indexName == null || indexName.trim().isEmpty()) {
            indexName = generateIndexName(columnNames);
        }
        
        tableLock.writeLock().lock();
        try {
            if (indexes.containsKey(indexName)) {
                if (ifNotExists) {
                    logger.debug("Index {} already exists, skipping creation due to IF NOT EXISTS", indexName);
                    return false;
                } else {
                    throw new IllegalArgumentException("Index already exists: " + indexName);
                }
            }
            
            // For now, create a simple index on the first column
            // TODO: Implement proper multi-column index support
            Column firstColumn = indexColumns.get(0);
            Index index = new Index(indexName, firstColumn, this);
            indexes.put(indexName, index);
            
            logger.debug("Created{} index {} on columns {} for table {}", 
                         unique ? " unique" : "", indexName, columnNames, name);
            return true;
        } finally {
            tableLock.writeLock().unlock();
        }
    }
    
    /**
     * Generate a default index name based on table and column names
     */
    private String generateIndexName(List<String> columnNames) {
        StringBuilder nameBuilder = new StringBuilder("idx_");
        nameBuilder.append(name);
        for (String columnName : columnNames) {
            nameBuilder.append("_").append(columnName);
        }
        return nameBuilder.toString();
    }
    
    /**
     * Drop an index by name
     * @param indexName the name of the index to drop
     * @return true if index was dropped, false if it didn't exist
     */
    public boolean dropIndex(String indexName) {
        tableLock.writeLock().lock();
        try {
            Index removed = indexes.remove(indexName);
            if (removed != null) {
                logger.debug("Dropped index {} from table {}", indexName, name);
                return true;
            }
            return false;
        } finally {
            tableLock.writeLock().unlock();
        }
    }
    
    /**
     * Drop an index by name with IF EXISTS option
     * @param indexName the name of the index to drop
     * @param ifExists whether to skip error if index doesn't exist
     * @return true if index was dropped, false if it didn't exist and ifExists is true
     * @throws IllegalArgumentException if index doesn't exist and ifExists is false
     */
    public boolean dropIndex(String indexName, boolean ifExists) {
        tableLock.writeLock().lock();
        try {
            Index removed = indexes.remove(indexName);
            if (removed != null) {
                logger.debug("Dropped index {} from table {}", indexName, name);
                return true;
            } else if (ifExists) {
                logger.debug("Index {} does not exist, skipping drop due to IF EXISTS", indexName);
                return false;
            } else {
                throw new IllegalArgumentException("Index does not exist: " + indexName);
            }
        } finally {
            tableLock.writeLock().unlock();
        }
    }
    
    private void validateRowData(Row row) {
        Object[] data = row.getData();
        for (int i = 0; i < data.length; i++) {
            Column column = columns.get(i);
            Object value = data[i];
            
            if (value == null && !column.isNullable()) {
                throw new IllegalArgumentException("Column " + column.getName() + " cannot be null");
            }
            
            if (value != null && !column.getDataType().isValidValue(value)) {
                throw new IllegalArgumentException("Invalid value for column " + column.getName() + 
                    ": " + value + " (type: " + column.getDataType() + ")");
            }
        }
    }
    
    private void updateIndexesForInsert(Row row) {
        for (Index index : indexes.values()) {
            index.insert(row);
        }
    }
    
    private void updateIndexesForUpdate(Row oldRow, Row newRow) {
        for (Index index : indexes.values()) {
            index.update(oldRow, newRow);
        }
    }
    
    private void updateIndexesForDelete(Row row) {
        for (Index index : indexes.values()) {
            index.delete(row);
        }
    }
    
    /**
     * Insert a row with a specific ID (used for transaction rollback)
     * @param rowId the specific row ID to use
     * @param rowData the row data
     */
    public void insertRowWithId(long rowId, Object[] rowData) {
        if (rowData == null) {
            throw new IllegalArgumentException("Row data cannot be null");
        }
        if (rowData.length != columns.size()) {
            throw new IllegalArgumentException("Row data length must match column count");
        }
        
        tableLock.writeLock().lock();
        try {
            Row row = new Row(rowId, rowData);
            
            // Validate data types
            validateRowData(row);
            
            rows.add(row);
            
            // Update indexes
            updateIndexesForInsert(row);
            
            // Update row ID generator to ensure we don't reuse this ID
            if (rowId >= rowIdGenerator.get()) {
                rowIdGenerator.set(rowId);
            }
            
            logger.debug("Inserted row {} with specific ID into table {}", rowId, name);
        } finally {
            tableLock.writeLock().unlock();
        }
    }
    
    /**
<<<<<<< HEAD
     * Add a new column to the table.
     * All existing rows will be extended with NULL value for the new column.
     * 
     * @param column the column to add
     * @param position the position to insert the column (null for end)
     * @param referenceColumnName column name to insert before/after (null if position is FIRST or DEFAULT)
     * @return true if column was added successfully
     */
    public boolean addColumn(Column column, String position, String referenceColumnName) {
        if (column == null) {
            throw new IllegalArgumentException("Column cannot be null");
        }
        
        String columnName = column.getName().toLowerCase();
        
        tableLock.writeLock().lock();
        try {
            // Check if column already exists
            if (columnMap.containsKey(columnName)) {
                throw new IllegalArgumentException("Column already exists: " + columnName);
            }
            
            int insertIndex = columns.size(); // Default: add at end
            
            // Determine insertion position
            if (position != null) {
                switch (position.toUpperCase()) {
                    case "FIRST":
                        insertIndex = 0;
                        break;
                    case "BEFORE":
                        if (referenceColumnName != null) {
                            insertIndex = findColumnIndex(referenceColumnName);
                            if (insertIndex == -1) {
                                throw new IllegalArgumentException("Reference column not found: " + referenceColumnName);
                            }
                        }
                        break;
                    case "AFTER":
                        if (referenceColumnName != null) {
                            insertIndex = findColumnIndex(referenceColumnName);
                            if (insertIndex == -1) {
                                throw new IllegalArgumentException("Reference column not found: " + referenceColumnName);
                            }
                            insertIndex++; // Insert after the reference column
                        }
                        break;
                }
            }
            
            // Add column to the appropriate position
            columns.add(insertIndex, column);
            columnMap.put(columnName, column);
            
            // Update all existing rows with NULL value for the new column
            for (int i = 0; i < rows.size(); i++) {
                Row row = rows.get(i);
                Object[] oldData = row.getData();
                Object[] newData = new Object[oldData.length + 1];
                
                // Copy data up to insertion point
                System.arraycopy(oldData, 0, newData, 0, insertIndex);
                
                // Insert NULL value for new column
                newData[insertIndex] = null;
                
                // Copy remaining data after insertion point
                if (insertIndex < oldData.length) {
                    System.arraycopy(oldData, insertIndex, newData, insertIndex + 1, oldData.length - insertIndex);
                }
                
                // Replace the row with updated data
                rows.set(i, new Row(row.getId(), newData));
            }
            
            logger.info("Added column {} to table {} at position {}", columnName, name, insertIndex);
            return true;
            
        } finally {
            tableLock.writeLock().unlock();
        }
    }
    
    /**
     * Remove a column from the table.
     * All existing rows will have the column data removed.
     * 
     * @param columnName the name of the column to remove
     * @return true if column was removed successfully
     */
    public boolean removeColumn(String columnName) {
        if (columnName == null || columnName.trim().isEmpty()) {
            throw new IllegalArgumentException("Column name cannot be null or empty");
        }
        
        String normalizedColumnName = columnName.toLowerCase();
        
        tableLock.writeLock().lock();
        try {
            // Check if column exists
            if (!columnMap.containsKey(normalizedColumnName)) {
                throw new IllegalArgumentException("Column does not exist: " + columnName);
            }
            
            // Cannot drop all columns - table must have at least one column
            if (columns.size() <= 1) {
                throw new IllegalArgumentException("Cannot drop the last column from table");
            }
            
            // Find column index
            int columnIndex = findColumnIndex(columnName);
            if (columnIndex == -1) {
                throw new IllegalArgumentException("Column not found: " + columnName);
            }
            
            // Remove column from list and map
            columns.remove(columnIndex);
            columnMap.remove(normalizedColumnName);
            
            // Update all existing rows to remove the column data
            for (int i = 0; i < rows.size(); i++) {
                Row row = rows.get(i);
                Object[] oldData = row.getData();
                Object[] newData = new Object[oldData.length - 1];
                
                // Copy data before the removed column
                System.arraycopy(oldData, 0, newData, 0, columnIndex);
                
                // Copy data after the removed column
                if (columnIndex < oldData.length - 1) {
                    System.arraycopy(oldData, columnIndex + 1, newData, columnIndex, oldData.length - columnIndex - 1);
                }
                
                // Replace the row with updated data
                rows.set(i, new Row(row.getId(), newData));
            }
            
            // Remove any indexes on this column
            indexes.entrySet().removeIf(entry -> {
                Index index = entry.getValue();
                if (index.getIndexedColumn().getName().equalsIgnoreCase(columnName)) {
                    logger.debug("Removed index {} because it was on dropped column {}", entry.getKey(), columnName);
                    return true;
                }
                return false;
            });
            
            logger.info("Removed column {} from table {}", columnName, name);
            return true;
            
        } finally {
            tableLock.writeLock().unlock();
        }
    }
    
    /**
     * Rename a column in the table.
     * 
     * @param oldColumnName current name of the column
     * @param newColumnName new name for the column
     * @return true if column was renamed successfully
     */
    public boolean renameColumn(String oldColumnName, String newColumnName) {
        if (oldColumnName == null || oldColumnName.trim().isEmpty()) {
            throw new IllegalArgumentException("Old column name cannot be null or empty");
        }
        if (newColumnName == null || newColumnName.trim().isEmpty()) {
            throw new IllegalArgumentException("New column name cannot be null or empty");
        }
        
        String normalizedOldName = oldColumnName.toLowerCase();
        String normalizedNewName = newColumnName.toLowerCase();
        
        tableLock.writeLock().lock();
        try {
            // Check if old column exists
            Column column = columnMap.get(normalizedOldName);
            if (column == null) {
                throw new IllegalArgumentException("Column does not exist: " + oldColumnName);
            }
            
            // Check if new column name already exists
            if (columnMap.containsKey(normalizedNewName)) {
                throw new IllegalArgumentException("Column already exists: " + newColumnName);
            }
            
            // Create new column with updated name
            Column renamedColumn = new Column.Builder()
                .name(newColumnName)
                .dataType(column.getDataType())
                .nullable(column.isNullable())
                .primaryKey(column.isPrimaryKey())
                .unique(column.isUnique())
                .build();
            
            // Update column in list
            int columnIndex = findColumnIndex(oldColumnName);
            columns.set(columnIndex, renamedColumn);
            
            // Update column map
            columnMap.remove(normalizedOldName);
            columnMap.put(normalizedNewName, renamedColumn);
            
            logger.info("Renamed column {} to {} in table {}", oldColumnName, newColumnName, name);
            return true;
            
        } finally {
            tableLock.writeLock().unlock();
        }
    }
    
    /**
     * Find the index of a column by name.
     * 
     * @param columnName the column name to find
     * @return the index of the column, or -1 if not found
     */
    private int findColumnIndex(String columnName) {
        String normalizedName = columnName.toLowerCase();
        for (int i = 0; i < columns.size(); i++) {
            if (columns.get(i).getName().toLowerCase().equals(normalizedName)) {
                return i;
            }
        }
        return -1;
    }
    
    /**
     * Truncate the table by removing all rows.
     * This operation cannot be rolled back and is faster than DELETE.
     * 
     * @param restartIdentity if true, reset identity sequences to their start value
     */
    public void truncate(boolean restartIdentity) {
        tableLock.writeLock().lock();
        try {
            // Clear all data
            rows.clear();
            
            // Clear all indexes (they'll be rebuilt as needed)
            for (Index index : indexes.values()) {
                // Clear the index data but keep the index structure
                index.clear();
            }
            
            // Reset identity/sequence columns if requested
            if (restartIdentity) {
                // This would reset AUTO_INCREMENT or IDENTITY columns
                // For now, we'll log that this feature is requested
                logger.info("RESTART IDENTITY requested for table {} - sequence reset not yet implemented", name);
            }
            
            logger.info("Truncated table {} (restart identity: {})", name, restartIdentity);
            
=======
     * Truncate the table by removing all rows
     * @return the number of rows that were removed
     */
    public int truncate() {
        tableLock.writeLock().lock();
        try {
            int rowCount = rows.size();
            
            // Clear all rows
            rows.clear();
            
            // Clear all indexes by removing and recreating them
            // This is a simple approach since Index doesn't have a clear method
            Map<String, Index> indexesCopy = new HashMap<>(indexes);
            indexes.clear();
            for (Map.Entry<String, Index> entry : indexesCopy.entrySet()) {
                Index oldIndex = entry.getValue();
                Index newIndex = new Index(oldIndex.getName(), oldIndex.getIndexedColumn(), this);
                indexes.put(entry.getKey(), newIndex);
            }
            
            // Reset row ID generator
            rowIdGenerator.set(0);
            
            logger.info("Truncated table {}: {} rows removed", name, rowCount);
            return rowCount;
>>>>>>> 53caab75
        } finally {
            tableLock.writeLock().unlock();
        }
    }
<<<<<<< HEAD

=======
    
>>>>>>> 53caab75
    @Override
    public String toString() {
        return "Table{" +
                "name='" + name + '\'' +
                ", columns=" + columns.size() +
                ", rows=" + getRowCount() +
                ", indexes=" + indexes.size() +
                '}';
    }
}<|MERGE_RESOLUTION|>--- conflicted
+++ resolved
@@ -461,7 +461,6 @@
     }
     
     /**
-<<<<<<< HEAD
      * Add a new column to the table.
      * All existing rows will be extended with NULL value for the new column.
      * 
@@ -698,34 +697,9 @@
     public void truncate(boolean restartIdentity) {
         tableLock.writeLock().lock();
         try {
+            int rowCount = rows.size();
+            
             // Clear all data
-            rows.clear();
-            
-            // Clear all indexes (they'll be rebuilt as needed)
-            for (Index index : indexes.values()) {
-                // Clear the index data but keep the index structure
-                index.clear();
-            }
-            
-            // Reset identity/sequence columns if requested
-            if (restartIdentity) {
-                // This would reset AUTO_INCREMENT or IDENTITY columns
-                // For now, we'll log that this feature is requested
-                logger.info("RESTART IDENTITY requested for table {} - sequence reset not yet implemented", name);
-            }
-            
-            logger.info("Truncated table {} (restart identity: {})", name, restartIdentity);
-            
-=======
-     * Truncate the table by removing all rows
-     * @return the number of rows that were removed
-     */
-    public int truncate() {
-        tableLock.writeLock().lock();
-        try {
-            int rowCount = rows.size();
-            
-            // Clear all rows
             rows.clear();
             
             // Clear all indexes by removing and recreating them
@@ -738,21 +712,53 @@
                 indexes.put(entry.getKey(), newIndex);
             }
             
+            // Reset identity/sequence columns if requested
+            if (restartIdentity) {
+                // Reset row ID generator
+                rowIdGenerator.set(0);
+                logger.info("RESTART IDENTITY applied for table {} - row ID generator reset", name);
+            } else {
+                logger.info("CONTINUE IDENTITY applied for table {} - row ID generator preserved", name);
+            }
+            
+            logger.info("Truncated table {} (restart identity: {}): {} rows removed", name, restartIdentity, rowCount);
+            
+        } finally {
+            tableLock.writeLock().unlock();
+        }
+    }
+    
+    /**
+     * Truncate the table by removing all rows
+     * @return the number of rows that were removed
+     */
+    public int truncate() {
+        tableLock.writeLock().lock();
+        try {
+            int rowCount = rows.size();
+            
+            // Clear all rows
+            rows.clear();
+            
+            // Clear all indexes by removing and recreating them
+            Map<String, Index> indexesCopy = new HashMap<>(indexes);
+            indexes.clear();
+            for (Map.Entry<String, Index> entry : indexesCopy.entrySet()) {
+                Index oldIndex = entry.getValue();
+                Index newIndex = new Index(oldIndex.getName(), oldIndex.getIndexedColumn(), this);
+                indexes.put(entry.getKey(), newIndex);
+            }
+            
             // Reset row ID generator
             rowIdGenerator.set(0);
             
             logger.info("Truncated table {}: {} rows removed", name, rowCount);
             return rowCount;
->>>>>>> 53caab75
-        } finally {
-            tableLock.writeLock().unlock();
-        }
-    }
-<<<<<<< HEAD
-
-=======
-    
->>>>>>> 53caab75
+        } finally {
+            tableLock.writeLock().unlock();
+        }
+    }
+    
     @Override
     public String toString() {
         return "Table{" +

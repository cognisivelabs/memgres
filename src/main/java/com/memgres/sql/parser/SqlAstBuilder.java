--- conflicted
+++ resolved
@@ -49,13 +49,10 @@
             return (Statement) visit(ctx.dropTableStatement());
         } else if (ctx.truncateTableStatement() != null) {
             return (Statement) visit(ctx.truncateTableStatement());
-<<<<<<< HEAD
-=======
         } else if (ctx.createViewStatement() != null) {
             return (Statement) visit(ctx.createViewStatement());
         } else if (ctx.dropViewStatement() != null) {
             return (Statement) visit(ctx.dropViewStatement());
->>>>>>> 53caab75
         } else if (ctx.createIndexStatement() != null) {
             return (Statement) visit(ctx.createIndexStatement());
         } else if (ctx.dropIndexStatement() != null) {
@@ -687,23 +684,15 @@
         TruncateTableStatement.IdentityOption identityOption = null;
         if (ctx.identityOption() != null) {
             if (ctx.identityOption() instanceof MemGresParser.RestartIdentityOptionContext) {
-<<<<<<< HEAD
-                identityOption = TruncateTableStatement.IdentityOption.RESTART;
-            } else if (ctx.identityOption() instanceof MemGresParser.ContinueIdentityOptionContext) {
-                identityOption = TruncateTableStatement.IdentityOption.CONTINUE;
-=======
                 identityOption = TruncateTableStatement.IdentityOption.RESTART_IDENTITY;
             } else if (ctx.identityOption() instanceof MemGresParser.ContinueIdentityOptionContext) {
                 identityOption = TruncateTableStatement.IdentityOption.CONTINUE_IDENTITY;
->>>>>>> 53caab75
             }
         }
         
         return new TruncateTableStatement(tableName, identityOption);
     }
     
-<<<<<<< HEAD
-=======
     @Override
     public CreateViewStatement visitCreateViewStatement(MemGresParser.CreateViewStatementContext ctx) {
         boolean orReplace = ctx.OR() != null && ctx.REPLACE() != null;
@@ -743,7 +732,6 @@
         return new DropViewStatement(ifExists, viewName, dropOption);
     }
     
->>>>>>> 53caab75
     // Data type visitors
     @Override
     public DataTypeNode visitIntegerType(MemGresParser.IntegerTypeContext ctx) {

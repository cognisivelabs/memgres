parser grammar MemGresParser;

options {
    tokenVocab = MemGresLexer;
}

// Main entry point
sql: statement (SEMICOLON statement)* SEMICOLON? EOF;

statement
    : selectStatement
    | insertStatement
    | updateStatement
    | deleteStatement
    | mergeStatement
    | createTableStatement
    | alterTableStatement
    | dropTableStatement
    | truncateTableStatement
<<<<<<< HEAD
=======
    | createViewStatement
    | dropViewStatement
>>>>>>> 53caab75
    | createIndexStatement
    | dropIndexStatement
    | createSequenceStatement
    | dropSequenceStatement
    ;

// SELECT statement
selectStatement
    : SELECT selectModifier? selectList
      (FROM fromClause)?
      whereClause?
      groupByClause?
      havingClause?
      orderByClause?
      limitClause?
    ;

selectModifier
    : DISTINCT
    | ALL
    ;

selectList
    : selectItem (COMMA selectItem)*
    | MULTIPLY
    ;

selectItem
    : expression (AS? alias)?
    ;

// FROM clause - can contain multiple joinable tables separated by commas
fromClause
    : joinableTable (COMMA joinableTable)*
    ;

// A joinable table is a base table optionally followed by one or more joins
joinableTable
    : tableReference joinClause*
    ;

// Basic table reference (table name or subquery)
tableReference
    : tableName (AS? alias)?
    | LPAREN selectStatement RPAREN (AS? alias)?
    ;

// JOIN clause with different types and conditions
joinClause
    : joinType JOIN tableReference joinCondition
    ;

// JOIN types
joinType
    : INNER?                    # innerJoin
    | LEFT OUTER?               # leftJoin
    | RIGHT OUTER?              # rightJoin
    | FULL OUTER?               # fullOuterJoin
    | CROSS                     # crossJoin
    ;

// JOIN conditions (ON or USING)
joinCondition
    : ON expression             # onJoinCondition
    | USING LPAREN columnList RPAREN  # usingJoinCondition
    |                           # naturalJoinCondition
    ;

// WHERE clause
whereClause
    : WHERE expression
    ;

// GROUP BY clause
groupByClause
    : GROUP BY expression (COMMA expression)*
    ;

// HAVING clause
havingClause
    : HAVING expression
    ;

// ORDER BY clause
orderByClause
    : ORDER BY orderItem (COMMA orderItem)*
    ;

orderItem
    : expression (ASC | DESC)?
    ;

// LIMIT clause
limitClause
    : LIMIT expression (OFFSET expression)?
    ;

// INSERT statement
insertStatement
    : INSERT INTO tableName (LPAREN columnList RPAREN)? 
      (VALUES valuesClause (COMMA valuesClause)* | selectStatement)
    ;

valuesClause
    : LPAREN expression (COMMA expression)* RPAREN
    ;

// UPDATE statement
updateStatement
    : UPDATE tableName SET updateItem (COMMA updateItem)* whereClause?
    ;

updateItem
    : columnName EQ expression
    ;

// DELETE statement
deleteStatement
    : DELETE FROM tableName whereClause?
    ;

// CREATE TABLE statement
createTableStatement
    : CREATE TABLE tableName LPAREN columnDefinition (COMMA columnDefinition)* RPAREN
    ;

columnDefinition
    : columnName dataType columnConstraint*
    ;

columnConstraint
    : NOT NULL
    | NULL
    | PRIMARY KEY
    | UNIQUE
    ;

// ALTER TABLE statement
alterTableStatement
    : ALTER TABLE (IF EXISTS)? tableName alterTableAction
    ;

alterTableAction
    : ADD (COLUMN)? columnDefinition (BEFORE columnName | AFTER columnName)?     # addColumnAction
    | DROP (COLUMN)? (IF EXISTS)? columnName                                     # dropColumnAction
    | ALTER COLUMN columnName RENAME TO columnName                               # renameColumnAction
    | RENAME TO tableName                                                        # renameTableAction
    ;

// DROP TABLE statement
dropTableStatement
    : DROP TABLE tableName
    ;

// TRUNCATE TABLE statement  
truncateTableStatement
    : TRUNCATE TABLE tableName (identityOption)?
    ;

identityOption
    : CONTINUE IDENTITY     # continueIdentityOption
    | RESTART IDENTITY      # restartIdentityOption
    ;

<<<<<<< HEAD
=======
// CREATE VIEW statement
createViewStatement
    : CREATE (OR REPLACE)? (FORCE)? VIEW (IF NOT EXISTS)? viewName (LPAREN columnNameList RPAREN)? AS selectStatement
    ;

// DROP VIEW statement
dropViewStatement
    : DROP VIEW (IF EXISTS)? viewName (restrictOrCascade)?
    ;

restrictOrCascade
    : RESTRICT     # restrictOption
    | CASCADE      # cascadeOption
    ;

>>>>>>> 53caab75
// CREATE INDEX statement
createIndexStatement
    : CREATE (UNIQUE (NULLS DISTINCT)? | SPATIAL)? INDEX (IF NOT EXISTS)? indexName? ON tableName LPAREN indexColumnList RPAREN (INCLUDE LPAREN indexColumnList RPAREN)?
    ;

// DROP INDEX statement
dropIndexStatement
    : DROP INDEX (IF EXISTS)? indexName
    ;

indexName
    : identifier
    ;

indexColumnList
    : indexColumn (COMMA indexColumn)*
    ;

indexColumn
    : columnName (ASC | DESC)? (NULLS (FIRST | LAST))?
    ;

// Expressions
expression
    : literal                                           # literalExpression
    | columnReference                                   # columnReferenceExpression
    | functionCall                                      # functionCallExpression
    | LPAREN expression RPAREN                         # parenthesizedExpression
    | LPAREN selectStatement RPAREN                    # subqueryExpression
    | expression binaryOperator expression             # binaryExpression
    | NOT expression                                    # notExpression
    | expression IS (NOT)? NULL                        # isNullExpression
    | expression (NOT)? IN LPAREN expressionList RPAREN # inExpression
    | expression (NOT)? IN LPAREN selectStatement RPAREN # inSubqueryExpression
    | expression (NOT)? LIKE expression                # likeExpression
    | expression (NOT)? BETWEEN expression AND expression # betweenExpression
    | CASE whenClause+ (ELSE expression)? END          # caseExpression
    | EXISTS LPAREN selectStatement RPAREN             # existsExpression
    ;

whenClause
    : WHEN expression THEN expression
    ;

binaryOperator
    : EQ | NE | LT | LE | GT | GE
    | PLUS | MINUS | MULTIPLY | DIVIDE | MODULO | POWER
    | AND | OR
    | CONCAT
    | JSONB_CONTAINS | JSONB_CONTAINED | JSONB_EXISTS
    | JSONB_EXTRACT | JSONB_EXTRACT_TEXT
    | JSONB_PATH_EXTRACT | JSONB_PATH_EXTRACT_TEXT
    ;

// Literals
literal
    : STRING                    # stringLiteral
    | INTEGER_LITERAL           # integerLiteral
    | DECIMAL_LITERAL           # decimalLiteral
    | SCIENTIFIC_LITERAL        # scientificLiteral
    | TRUE                      # booleanLiteral
    | FALSE                     # booleanLiteral
    | NULL                      # nullLiteral
    ;

// Column and table references
columnReference
    : columnName
    | tableName DOT columnName
    ;

tableName
    : identifier
    ;

viewName
    : identifier
    ;

columnName
    : identifier
    ;

alias
    : identifier
    ;

// Function calls
functionCall
    : GEN_RANDOM_UUID LPAREN RPAREN                    # genRandomUuidFunction
    | UUID_GENERATE_V1 LPAREN RPAREN                   # uuidGenerateV1Function
    | UUID_GENERATE_V4 LPAREN RPAREN                   # uuidGenerateV4Function
    | COUNT LPAREN (MULTIPLY | expression) RPAREN      # countFunction
    | SUM LPAREN expression RPAREN                     # sumFunction
    | AVG LPAREN expression RPAREN                     # avgFunction
    | MIN LPAREN expression RPAREN                     # minFunction
    | MAX LPAREN expression RPAREN                     # maxFunction
    | COUNT LPAREN DISTINCT expression RPAREN          # countDistinctFunction
    | NEXT VALUE FOR sequenceName                      # nextValueForFunction
    | CURRENT VALUE FOR sequenceName                   # currentValueForFunction
    | identifier LPAREN (expressionList)? RPAREN       # genericFunction
    ;

expressionList
    : expression (COMMA expression)*
    ;

columnList
    : columnName (COMMA columnName)*
    ;

columnNameList
    : columnName (COMMA columnName)*
    ;

// Data types
dataType
    : SMALLINT                                          # smallintType
    | (INTEGER | INT)                                   # integerType
    | BIGINT                                            # bigintType
    | DECIMAL (LPAREN INTEGER_LITERAL (COMMA INTEGER_LITERAL)? RPAREN)? # decimalType
    | NUMERIC (LPAREN INTEGER_LITERAL (COMMA INTEGER_LITERAL)? RPAREN)? # numericType
    | REAL                                              # realType
    | DOUBLE PRECISION                                  # doublePrecisionType
    | VARCHAR (LPAREN INTEGER_LITERAL RPAREN)?         # varcharType
    | CHAR (LPAREN INTEGER_LITERAL RPAREN)?            # charType
    | TEXT                                              # textType
    | BOOLEAN                                           # booleanType
    | DATE                                              # dateType
    | TIME                                              # timeType
    | TIMESTAMP                                         # timestampType
    | TIMESTAMPTZ                                       # timestamptzType
    | UUID                                              # uuidType
    | JSONB                                             # jsonbType
    | BYTEA                                             # byteaType
    ;

// MERGE statement - supports both simple and advanced H2 MERGE syntax
mergeStatement
    : simpleMergeStatement
    | advancedMergeStatement
    ;

// Simple MERGE: MERGE INTO table KEY(columns) VALUES(values)
simpleMergeStatement
    : MERGE INTO tableName KEY LPAREN keyColumnList RPAREN VALUES valuesClause (COMMA valuesClause)*
    ;

// Advanced MERGE: MERGE INTO target USING source ON condition WHEN...
advancedMergeStatement
    : MERGE INTO tableName (AS? alias)? 
      USING mergeSource (AS? alias)?
      ON expression
      mergeWhenClause+
    ;

mergeSource
    : tableName                           # tableSource
    | LPAREN selectStatement RPAREN       # subquerySource
    ;

mergeWhenClause
    : WHEN MATCHED (AND expression)? THEN mergeAction
    | WHEN NOT MATCHED (AND expression)? THEN mergeInsertAction
    ;

mergeAction
    : UPDATE SET updateItem (COMMA updateItem)*
    | DELETE
    ;

mergeInsertAction
    : INSERT (LPAREN columnList RPAREN)? VALUES valuesClause
    ;

keyColumnList
    : identifier (COMMA identifier)*
    ;

// CREATE SEQUENCE statement
createSequenceStatement
    : CREATE SEQUENCE (IF NOT EXISTS)? sequenceName (AS dataType)? sequenceOption*
    ;

// DROP SEQUENCE statement
dropSequenceStatement
    : DROP SEQUENCE (IF EXISTS)? sequenceName
    ;

sequenceName
    : identifier
    ;

sequenceOption
    : START WITH signedIntegerLiteral
    | INCREMENT BY signedIntegerLiteral
    | MINVALUE signedIntegerLiteral
    | MAXVALUE signedIntegerLiteral
    | NOMINVALUE
    | NOMAXVALUE
    | CYCLE
    | NOCYCLE
    | CACHE signedIntegerLiteral
    | NOCACHE
    ;

// Signed integer literal
signedIntegerLiteral
    : (PLUS | MINUS)? INTEGER_LITERAL
    ;

// Identifiers (case-insensitive)
identifier
    : IDENTIFIER
    | QUOTED_IDENTIFIER
    ;<|MERGE_RESOLUTION|>--- conflicted
+++ resolved
@@ -17,11 +17,8 @@
     | alterTableStatement
     | dropTableStatement
     | truncateTableStatement
-<<<<<<< HEAD
-=======
     | createViewStatement
     | dropViewStatement
->>>>>>> 53caab75
     | createIndexStatement
     | dropIndexStatement
     | createSequenceStatement
@@ -186,8 +183,6 @@
     | RESTART IDENTITY      # restartIdentityOption
     ;
 
-<<<<<<< HEAD
-=======
 // CREATE VIEW statement
 createViewStatement
     : CREATE (OR REPLACE)? (FORCE)? VIEW (IF NOT EXISTS)? viewName (LPAREN columnNameList RPAREN)? AS selectStatement
@@ -203,7 +198,6 @@
     | CASCADE      # cascadeOption
     ;
 
->>>>>>> 53caab75
 // CREATE INDEX statement
 createIndexStatement
     : CREATE (UNIQUE (NULLS DISTINCT)? | SPATIAL)? INDEX (IF NOT EXISTS)? indexName? ON tableName LPAREN indexColumnList RPAREN (INCLUDE LPAREN indexColumnList RPAREN)?
